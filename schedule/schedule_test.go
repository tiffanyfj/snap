--- conflicted
+++ resolved
@@ -147,13 +147,8 @@
 
 		})
 
-<<<<<<< HEAD
 		Convey("returns a task", func() {
-			scheduler.MetricManager = c
-=======
-		Convey("returns an a task", func() {
 			scheduler.metricManager = c
->>>>>>> 25858b6b
 			scheduler.Start()
 			task, err := scheduler.CreateTask(mt, mockSchedule, cdt, mockWF)
 			So(err, ShouldBeNil)
