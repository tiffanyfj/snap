package rest

import (
	"errors"
	"io"
	"net/http"
	"strconv"
	"time"

	"github.com/julienschmidt/httprouter"

	"github.com/intelsdi-x/pulse/core"
	cschedule "github.com/intelsdi-x/pulse/pkg/schedule"
	"github.com/intelsdi-x/pulse/scheduler/wmap"
)

type schedule struct {
	Type     string `json:"type"`
	Interval string `json:"interval"`
}

type configItem struct {
	Key   string      `json:"key"`
	Value interface{} `json:"value"`
}

type task struct {
<<<<<<< HEAD
	ID uint64 `json:"id"`
	// Config       map[string][]configItem `json:"config"`
	Deadline           string            `json:"deadline"`
	Workflow           *wmap.WorkflowMap `json:"workflow"`
	Schedule           schedule          `json:"schedule"`
	CreationTime       *time.Time        `json:"creation_timestamp,omitempty"`
	LastRunTime        *time.Time        `json:"last_run_timestamp,omitempty"`
	HitCount           uint              `json:"hit_count,omitempty"`
	MissCount          uint              `json:"miss_count,omitempty"`
	FailedCount        uint              `json:"failed_count,omitempty"`
	LastFailureMessage string            `json:"last_failure_message,omitempty"`
	State              string            `json:"task_state"`
=======
	ID           uint64            `json:"id"`
	Name         string            `json:"name"`
	Deadline     string            `json:"deadline"`
	Workflow     *wmap.WorkflowMap `json:"workflow"`
	Schedule     schedule          `json:"schedule"`
	CreationTime *time.Time        `json:"creation_timestamp,omitempty"`
	LastRunTime  *time.Time        `json:"last_run_timestamp,omitempty"`
	HitCount     uint              `json:"hit_count,omitempty"`
	MissCount    uint              `json:"miss_count,omitempty"`
	State        string            `json:"task_state"`
	// Config       map[string][]configItem `json:"config"`
>>>>>>> abb4d0ac
}

func (s *Server) addTask(w http.ResponseWriter, r *http.Request, _ httprouter.Params) {

	tr, err := marshalTask(r.Body)
	if tr == nil {
		replyError(400, w, err)
		return
	}

	sch, err := makeSchedule(tr.Schedule)
	if err != nil {
		replyError(400, w, err)
		return
	}

	var opts []core.TaskOption
	if tr.Deadline != "" {
		dl, err := time.ParseDuration(tr.Deadline)
		if err != nil {
			replyError(400, w, err)
			return
		}
		opts = append(opts, core.TaskDeadlineDuration(dl))
	}

	if tr.Name != "" {

		opts = append(opts, core.SetTaskName(tr.Name))
	}

	task, errs := s.mt.CreateTask(sch, tr.Workflow, opts...)
	if errs != nil && len(errs.Errors()) != 0 {
		var errMsg string
		for _, e := range errs.Errors() {
			errMsg = errMsg + e.Error() + " -- "
		}
		replyError(500, w, errors.New(errMsg[:len(errMsg)-4]))
		return
	}

	// set timestamp
	tr.CreationTime = task.CreationTime()

	// set task id
	tr.ID = task.ID()

	// create return map
	rmap := make(map[string]interface{})
	rmap["task"] = tr
	replySuccess(200, w, rmap)
}

func (s *Server) getTasks(w http.ResponseWriter, r *http.Request, _ httprouter.Params) {
	rmap := make(map[string]interface{})
	sts := s.mt.GetTasks()
	rts := make([]task, len(sts))
	i := 0
	for _, t := range sts {
		rts[i] = task{
<<<<<<< HEAD
			ID:                 t.ID(),
			Deadline:           t.DeadlineDuration().String(),
			CreationTime:       t.CreationTime(),
			LastRunTime:        t.LastRunTime(),
			HitCount:           t.HitCount(),
			MissCount:          t.MissedCount(),
			FailedCount:        t.FailedCount(),
			LastFailureMessage: t.LastFailureMessage(),
			State:              t.State().String(),
=======

			ID:           t.ID(),
			Name:         t.GetName(),
			Deadline:     t.DeadlineDuration().String(),
			CreationTime: t.CreationTime(),
			LastRunTime:  t.LastRunTime(),
			HitCount:     t.HitCount(),
			MissCount:    t.MissedCount(),
			State:        t.State().String(),
>>>>>>> abb4d0ac
		}
		i++
	}
	rmap["tasks"] = rts
	replySuccess(200, w, rmap)
}

func (s *Server) startTask(w http.ResponseWriter, r *http.Request, p httprouter.Params) {
	id, err := strconv.ParseUint(p.ByName("id"), 0, 64)
	if err != nil {
		replyError(500, w, err)
		return
	}
	err = s.mt.StartTask(id)
	if err != nil {
		replyError(404, w, err)
		return
	}
	replySuccess(200, w, nil)
}

func (s *Server) stopTask(w http.ResponseWriter, r *http.Request, p httprouter.Params) {
	id, err := strconv.ParseUint(p.ByName("id"), 0, 64)
	if err != nil {
		replyError(500, w, err)
		return
	}
	err = s.mt.StopTask(id)
	if err != nil {
		replyError(404, w, err)
		return
	}
	replySuccess(200, w, nil)
}

func (s *Server) removeTask(w http.ResponseWriter, r *http.Request, p httprouter.Params) {
	id, err := strconv.ParseUint(p.ByName("id"), 0, 64)
	if err != nil {
		replyError(500, w, err)
		return
	}
	err = s.mt.RemoveTask(id)
	if err != nil {
		replyError(404, w, err)
		return
	}
	replySuccess(200, w, nil)
}

func marshalTask(body io.ReadCloser) (*task, error) {
	var tr task
	errCode, err := marshalBody(&tr, body)
	if errCode != 0 && err != nil {
		return nil, err
	}
	return &tr, nil
}

func makeSchedule(s schedule) (cschedule.Schedule, error) {
	var sch cschedule.Schedule
	switch s.Type {
	case "simple":
		d, err := time.ParseDuration(s.Interval)
		if err != nil {
			return nil, err
		}
		sch = cschedule.NewSimpleSchedule(d)
	default:
		return nil, errors.New("unknown schedule type " + s.Type)
	}
	err := sch.Validate()
	if err != nil {
		return nil, err
	}
	return sch, nil
}<|MERGE_RESOLUTION|>--- conflicted
+++ resolved
@@ -25,9 +25,9 @@
 }
 
 type task struct {
-<<<<<<< HEAD
 	ID uint64 `json:"id"`
 	// Config       map[string][]configItem `json:"config"`
+	Name               string            `json:"name"`
 	Deadline           string            `json:"deadline"`
 	Workflow           *wmap.WorkflowMap `json:"workflow"`
 	Schedule           schedule          `json:"schedule"`
@@ -38,19 +38,6 @@
 	FailedCount        uint              `json:"failed_count,omitempty"`
 	LastFailureMessage string            `json:"last_failure_message,omitempty"`
 	State              string            `json:"task_state"`
-=======
-	ID           uint64            `json:"id"`
-	Name         string            `json:"name"`
-	Deadline     string            `json:"deadline"`
-	Workflow     *wmap.WorkflowMap `json:"workflow"`
-	Schedule     schedule          `json:"schedule"`
-	CreationTime *time.Time        `json:"creation_timestamp,omitempty"`
-	LastRunTime  *time.Time        `json:"last_run_timestamp,omitempty"`
-	HitCount     uint              `json:"hit_count,omitempty"`
-	MissCount    uint              `json:"miss_count,omitempty"`
-	State        string            `json:"task_state"`
-	// Config       map[string][]configItem `json:"config"`
->>>>>>> abb4d0ac
 }
 
 func (s *Server) addTask(w http.ResponseWriter, r *http.Request, _ httprouter.Params) {
@@ -111,8 +98,8 @@
 	i := 0
 	for _, t := range sts {
 		rts[i] = task{
-<<<<<<< HEAD
 			ID:                 t.ID(),
+			Name:               t.GetName(),
 			Deadline:           t.DeadlineDuration().String(),
 			CreationTime:       t.CreationTime(),
 			LastRunTime:        t.LastRunTime(),
@@ -121,17 +108,6 @@
 			FailedCount:        t.FailedCount(),
 			LastFailureMessage: t.LastFailureMessage(),
 			State:              t.State().String(),
-=======
-
-			ID:           t.ID(),
-			Name:         t.GetName(),
-			Deadline:     t.DeadlineDuration().String(),
-			CreationTime: t.CreationTime(),
-			LastRunTime:  t.LastRunTime(),
-			HitCount:     t.HitCount(),
-			MissCount:    t.MissedCount(),
-			State:        t.State().String(),
->>>>>>> abb4d0ac
 		}
 		i++
 	}
