--- conflicted
+++ resolved
@@ -209,6 +209,10 @@
 		return nil, &subGetError{errs: []error{err}}
 	}
 
+	if m == nil {
+		return nil, nil
+	}
+
 	// fmt.Println(m.Plugin.)
 	// if m.policy == nil {
 	// 	panic("NIL!")
@@ -218,12 +222,10 @@
 	// 	return nil, errs
 	// }
 
-<<<<<<< HEAD
 	// panic(1)
 	// ncd := cdata.FromTable(*ncdTable)
-=======
-	m.config = cdata.FromTable(*ncdTable)
->>>>>>> 04d46f48
+
+	// m.config = cdata.FromTable(*ncdTable)
 
 	m.Subscribe()
 
@@ -232,11 +234,9 @@
 	}
 	defer p.eventManager.Emit(e)
 
-<<<<<<< HEAD
 	return nil, nil
-=======
-	return m, nil
->>>>>>> 04d46f48
+
+	// return m, nil
 }
 
 // UnsubscribeMetricType unsubscribes a MetricType
