--- conflicted
+++ resolved
@@ -176,14 +176,14 @@
 	return lPlugin, err
 }
 
-<<<<<<< HEAD
 func (p *pluginControl) generateArgs() plugin.Arg {
 	a := plugin.Arg{
 		ControlPubKey: p.controlPubKey,
 		PluginLogPath: "/tmp",
 	}
 	return a
-=======
+}
+
 // subscribes a metric
 func (p *pluginControl) SubscribeMetric(metric []string) {
 	key := getMetricKey(metric)
@@ -210,5 +210,4 @@
 
 func getMetricKey(metric []string) string {
 	return strings.Join(metric, ".")
->>>>>>> 4edc6790
 }