package plugin

import (
	"bufio"
	"encoding/json"
	"errors"
	"fmt"
	"io"
	"log"
	"os/exec"
	"time"
)

const (
	// enums for different waiting states
	pluginKilled      waitSignal = iota // plugin was killed
	pluginTimeout                       // plugin timed out
	pluginResponseOk                    // plugin response received (valid)
	pluginResponseBad                   // plugin response received (invalid)
)

// A plugin that is executable as a forked process on *Linux.
type ExecutablePlugin struct {
	cmd    *exec.Cmd
	stdout io.Reader
	args   Arg
}

// A interface representing an executable plugin.
type pluginExecutor interface {
	Kill() error
	WaitForExit() error
	ResponseReader() io.Reader
}

type waitSignal int

type waitSignalValue struct {
	Signal   waitSignal
	Response *Response
	Error    *error
}

// Starts the plugin and returns error if one occurred. This is non blocking.
func (e *ExecutablePlugin) Start() error {
	log.Println(e.cmd.Path)
	return e.cmd.Start()
}

// Kills the plugin and returns error if one occurred. This is blocking.
func (e *ExecutablePlugin) Kill() error {
	return e.cmd.Process.Kill()
}

// Waits for plugin to halt. If error is returned then plugin stopped with error. If not plugin stopped safely.
func (e *ExecutablePlugin) WaitForExit() error {
	return e.cmd.Wait()
}

// The STDOUT pipe for the plugin as io.Reader. Use to read from plugin process STDOUT.
func (e *ExecutablePlugin) ResponseReader() io.Reader {
	return e.stdout
}

//
func (e *ExecutablePlugin) RunAsDaemon() bool {
	return e.args.RunAsDaemon
}

// Initialize a new ExecutablePlugin from path to executable and daemon mode (true or false)
func NewExecutablePlugin(a Arg, path string, daemon bool) (*ExecutablePlugin, error) {
	log.Println(a)
	a.RunAsDaemon = daemon // override args with function arg to ensure they match

	jsonArgs, err := json.Marshal(a)
	if err != nil {
		return nil, err
	}
	// Init the cmd
	cmd := new(exec.Cmd)
	cmd.Path = path
	cmd.Args = []string{path, string(jsonArgs)}
	// Link the stdout for response reading
	stdout, err2 := cmd.StdoutPipe()
	if err2 != nil {
		return nil, err2
	}
	// Init the ExecutablePlugin and return
	ePlugin := new(ExecutablePlugin)
	ePlugin.cmd = cmd
	ePlugin.stdout = stdout
	ePlugin.args = a

	return ePlugin, nil
}

// Waits for a plugin response from a started plugin
func (e *ExecutablePlugin) WaitForResponse(timeout time.Duration) (*Response, error) {
	r, err := waitHandling(e, timeout, e.RunAsDaemon())
	return r, err
}

// Private method which handles behvaior for wait for response for daemon and non-daemon modes.
func waitHandling(p pluginExecutor, timeout time.Duration, daemon bool) (*Response, error) {
	log.Printf("daemon == %t\n", daemon)
	/*
		Bit of complex behavior so some notes:
			A. We need to wait for three scenarios depending on the daemon setting
					1)	plugin is killed (like a safe exit in non-daemon)
						causing WaitForExit to fire
					2) 	plugin timeout fires calling Kill() and causing
						WaitForExit to fire
					3)	A response is returned before either 1 or 2 occur

				notes:
					*	In daemon mode (daemon == true) we want to wait until (1) or
						(2 then 1) or (3) occurs and stop waiting right after.
					*	In non-daemon mode (daemon == false) we want to return on (1)
						or (2 then 1) regardless of whether (3) occurs before or after.

			B. We will start three go routines to handle
					1)	waiting for timeout, on timeout we signal timeout and then
						kill plugin
					2)	wait for exit, also known as wait for kill, on kill we fire
						proper code to waitChannel
					3)	wait for response, on response we fire proper code to waitChannel

			C. The wait behavior loops collecting
					1)	timeout signal, this is used to mark exit by timeout
					2)	killed signal, signal the plugin has stopped - this exits
						the loop for all scenarios
					3)	response received, signal the plugin has responded - this exits
						the loop if daemon == true, otherwise waits for (2)
					4)	response received but corrupt
	*/

	// wait channel
	waitChannel := make(chan waitSignalValue, 3)

	// send timeout signal to our channel on timeout
	log.Println("timeout chan start")
	go waitForPluginTimeout(timeout, p, waitChannel)

	// send response received signal to our channel on response
	log.Println("response chan start")
	go waitForResponseFromPlugin(p.ResponseReader(), waitChannel)

	// send killed plugin signal to our channel on kill
	log.Println("kill chan start")
	go waitForKilledPlugin(p, waitChannel)

	// flag to indicate a timeout occurred
	var timeoutFlag bool
	// error value indicating a bad response was found
	var errResponse *error
	// var holding a good response (or nil if none was returned)
	var response *Response
	// Loop to wait for signals and return
	for {
		w := <-waitChannel
		switch w.Signal {
		case pluginTimeout: // plugin timeout signal received
			log.Println("plugin timeout signal received")
			// If timeout received after response we are ok with it and
			// don't need to flip the timeout flag.
			fmt.Println(response)
			if response == nil {
				log.Println("timeout flag flipped")
				// We got a timeout without getting a response
				// set the flag
				timeoutFlag = true
				// Kill the plugin. This will eventually trigger a kill signal.
				p.Kill()
				break
			}
			log.Println("timeout flag ignored because of response")

		case pluginKilled: // plugin killed signal received
			log.Println("plugin kill signal received")
			// We check a few scenarios and return based on how things worked out to this point
			// 1) If a bad response was received we return signalling this with an error (fail)
			if errResponse != nil {
				log.Println("returning with error (bad response)")
				return nil, *errResponse
			}
			// 2) If a timeout occurred we return that as error (fail)
			if timeoutFlag {
				log.Println("returning with error (timeout)")
				return nil, errors.New("timeout waiting for response")
			}
			// 3) If a good response was returned we return that with no error (success)
			if response != nil {
				log.Println("returning with response (after wait for kill)")
				return response, nil
			}
			// 4) otherwise we return no response and an error that no response was received (fail)
			log.Println("returning with error (killed without response)")
			// The kill could have been without error so we check if ExitError was returned and return
			// our own if not.
			if *w.Error != nil {
				return nil, *w.Error
			} else {
				return nil, errors.New("plugin died without sending response")
			}

		case pluginResponseOk: // plugin response (valid) signal received
			log.Println("plugin response (ok) received")
			// If in daemon mode we can return now (succes) since the plugin will continue to run
			// if not we let the loop continue (to wait for kill)
			response = w.Response
			if daemon {
				log.Println("returning with response")
				return response, nil
			}

		case pluginResponseBad: // plugin response (invalid) signal received
			log.Println("plugin response (bad) received")
			// A bad response is end of game in all scerarios and indictive of an unhealthy or unsupported plugin
			// We save the response bad error var (for handling later on plugin kill)
			errResponse = w.Error
		}
	}
}

func waitForPluginTimeout(timeout time.Duration, p pluginExecutor, waitChannel chan waitSignalValue) {
	// sleep for timeout duration
	time.Sleep(timeout)
	// Check if waitChannel is closed. If it is we exit now.
	// Send out timeout signal, waiting method will still wait for exit caused by p.Kill
	// Because this channel is shared this ensures that the resulting kill signals the channel after
	// the response has already queued across it.
	waitChannel <- waitSignalValue{Signal: pluginTimeout}
}

func waitForResponseFromPlugin(r io.Reader, waitChannel chan waitSignalValue) {
	scanner := bufio.NewScanner(r)
	resp := new(Response)
	// scan until we get a response or reader is closed
	for scanner.Scan() {
		// Get bytes
		b := scanner.Bytes()
		// attempt to unmarshall into struct
		err := json.Unmarshal(b, resp)
		if err != nil {
			log.Println("JSON error in response: " + err.Error())
			log.Printf("response: \"%s\"\n", string(b))
			e := errors.New("JSONError - " + err.Error())
			// send plugin response received but bad
			waitChannel <- waitSignalValue{Signal: pluginResponseBad, Error: &e}
			// exit function
			return
		}
		// send plugin response received (valid)
		waitChannel <- waitSignalValue{Signal: pluginResponseOk, Response: resp}
		// exit function
		return
	}
}

func waitForKilledPlugin(p pluginExecutor, waitChannel chan waitSignalValue) {
	// simply wait for this to return (blocking method)
	// TODO, refactor not to block. In daemon mode this would hang for the life of process.
	// ideally this should check if running or waitChannel closed and then exit on either.
	e := p.WaitForExit()
<<<<<<< HEAD
	time.Sleep(time.Second * 2)
=======
	time.Sleep(time.Millisecond * 100)
>>>>>>> 4c51a092
	// send signal
	waitChannel <- waitSignalValue{Signal: pluginKilled, Error: &e}
}<|MERGE_RESOLUTION|>--- conflicted
+++ resolved
@@ -262,11 +262,7 @@
 	// TODO, refactor not to block. In daemon mode this would hang for the life of process.
 	// ideally this should check if running or waitChannel closed and then exit on either.
 	e := p.WaitForExit()
-<<<<<<< HEAD
-	time.Sleep(time.Second * 2)
-=======
 	time.Sleep(time.Millisecond * 100)
->>>>>>> 4c51a092
 	// send signal
 	waitChannel <- waitSignalValue{Signal: pluginKilled, Error: &e}
 }